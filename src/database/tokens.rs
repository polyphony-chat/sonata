use rand::distr::{Alphanumeric, SampleString};
use sqlx::{query, query_as, types::Uuid};
use zeroize::Zeroizing;

use crate::{
	database::{Database, serial_number::SerialNumber},
	errors::SonataDbError,
};

#[derive(Debug, Clone)]
/// A [HashMap] mapping a [SerialNumber] to a [String] token.
/// Only allows access to the inner store via methods implemented
/// on this type for reasons of additional data consistency and security
/// guarantees, that can only be provided this way. Implements [Zeroize] and
/// [ZeroizeOnDrop] on all values (not keys!) of the HashMap, ensuring no token
/// is left in memory after the application exits.
pub struct TokenStore {
	/// An owned database connection, for convenience
	p: Database,
}

/// A pair of an API access token and a unique actor identifier (uaid), where
/// the access token belongs to that actor. Does not distinguish between
/// different clients/sessions.
#[derive(Debug, Clone, PartialEq, Eq)]
pub struct TokenActorIdPair {
	/// API access token
	pub token: Zeroizing<String>,
	/// Unique Actor Identifier (uaid), unique per local actor.
	pub uaid: Uuid,
}

impl TokenStore {
<<<<<<< HEAD
    /// For a given [SerialNumber], get the hash of the **latest**, active auth token from the database,
    /// if exists. As implied, will return `None` if there is no token in the database where
    /// `valid_not_after` is smaller than the current system timestamp.
    pub async fn get_valid_token(
        &self,
        serial_number: &SerialNumber,
    ) -> Result<Option<Zeroizing<String>>, SonataDbError> {
        let record = query!(
            r#"
                WITH csr_id AS (
                    -- Get the id from idcsr for the given numeric value
                    SELECT id 
                    FROM idcsr 
=======
	/// Create a new TokenStore with the given database connection.
	pub fn new(database: Database) -> Self {
		Self { p: database }
	}

	/// For a given [SerialNumber], get the hash of the **latest**, active auth
	/// token from the database, if exists. As implied, will return `None` if
	/// there is no token in the database where `valid_not_after` is smaller
	/// than the current system timestamp.
	pub async fn get_token_userid(
		&self,
		serial_number: &SerialNumber,
	) -> Result<Option<TokenActorIdPair>, SonataDbError> {
		let record = query_as!(
            TokenActorIdPair,
            r#"
                WITH csr_id AS (
                    -- Get the id from idcsr for the given numeric value
                    SELECT id
                    FROM idcsr
>>>>>>> 6cf179fb
                    WHERE serial_number = $1
                ),
                valid_cert AS (
                    -- Check if this id exists in idcert
                    SELECT c.id
                    FROM csr_id c
                    WHERE EXISTS (
<<<<<<< HEAD
                        SELECT 1 
                        FROM idcert ic 
=======
                        SELECT 1
                        FROM idcert ic
>>>>>>> 6cf179fb
                        WHERE ic.idcsr_id = c.id
                    )
                )
                -- Query user_tokens and select the token with the largest valid_not_after
<<<<<<< HEAD
                SELECT ut.token_hash
                FROM valid_cert vc
                JOIN user_tokens ut ON ut.cert_id = vc.id
                WHERE ut.valid_not_after >= NOW() -- only return non-expired tokens
=======
                SELECT ut.token_hash AS token, ut.uaid AS uaid
                FROM valid_cert vc
                JOIN user_tokens ut ON ut.cert_id = vc.id
                WHERE (ut.valid_not_after >= NOW() OR ut.valid_not_after IS NULL) -- only return non-expired tokens
>>>>>>> 6cf179fb
                ORDER BY ut.valid_not_after DESC NULLS LAST
                LIMIT 1;
            "#,
            serial_number.as_bigdecimal()
        )
        .fetch_optional(&self.p.pool)
        .await?;
<<<<<<< HEAD
        match record {
            Some(record) => Ok(Some(record.token_hash.into())),
            None => Ok(None),
        }
    }
}
=======
		match record {
			Some(record) => Ok(Some(TokenActorIdPair { token: record.token, uaid: record.uaid })),
			None => Ok(None),
		}
	}
>>>>>>> 6cf179fb

	/// Given a `token_hash`, find out the `serial_number` of the `IdCert` of
	/// the user, who this `token_hash` is for.
	pub async fn get_token_serial_number(
		&self,
		token_hash: &str,
	) -> Result<Option<SerialNumber>, SonataDbError> {
		Ok(query!(
			"SELECT idcsr.serial_number
                FROM user_tokens
                JOIN idcert ON user_tokens.cert_id = idcert.idcsr_id
                JOIN idcsr ON idcert.idcsr_id = idcsr.id
                WHERE user_tokens.token_hash = $1;
            ",
			token_hash
		)
		.fetch_optional(&self.p.pool)
		.await?
		.map(|record| record.serial_number.into()))
	}

	/// Generate a CSPRNG generated alphanumerical token, suitable for
	/// authentication purposes, hash it, then upsert (insert or update, if
	/// exists) the token hash into the database.
	///
	/// ## Returns
	///
	/// Returns the token hash, if the operation was successful.
	///
	/// ## Errors
	///
	/// - If the `uaid` does not refer to an existing actor in the `actors`
	///   table
	/// - If the `cert_id` is `Some()`, but does not refer to a cert that is
	///   stored in the `idcert` table
	/// - If the database connection is bad
	pub async fn generate_upsert_token(
		&self,
		actor_id: &Uuid,
		cert_id: Option<i64>,
	) -> Result<String, SonataDbError> {
		let token_hash = hash_auth_token(&Alphanumeric.sample_string(&mut rand::rng(), 96));
		query!(
			"INSERT INTO user_tokens (token_hash, uaid, cert_id) VALUES ($1, $2, $3) ON CONFLICT (cert_id, uaid) DO UPDATE SET token_hash = EXCLUDED.token_hash",
			&token_hash,
			actor_id,
			cert_id
		)
		.execute(&self.p.pool)
		.await?;
		Ok(token_hash)
	}
}

impl zeroize::ZeroizeOnDrop for TokenStore {}

<<<<<<< HEAD
/// DOCUMENTME
pub fn hash_auth_token(auth_token: &str) -> StdResult<String> {
    let argon_hasher = Argon2::default();
    let salt = SaltString::generate(&mut OsRng);
    Ok(argon_hasher
        .hash_password(auth_token.as_bytes(), &salt)
        .map_err(|e| e.to_string())?
        .to_string())
=======
/// Hashes an auth token using a deterministic hash function (currently:
/// blake3), then returns the hash as a string.
pub fn hash_auth_token(auth_token: &str) -> String {
	blake3::hash(auth_token.as_bytes()).to_string()
>>>>>>> 6cf179fb
}

#[cfg(test)]
#[allow(clippy::unwrap_used)]
mod test {
	use std::str::FromStr;

	use bigdecimal::BigDecimal;
	use sqlx::{Pool, Postgres};

	use super::*;

	#[test]
	fn eq_tokens() {
		let token = "hi!ilovetheworld";
		let hash = hash_auth_token(token);

		let hash2 = hash_auth_token(token);
		assert_eq!(hash, hash2, "Same token should produce identical hashes");

		let different_token = "different_token";
		let different_hash = hash_auth_token(different_token);
		assert_ne!(hash, different_hash, "Different tokens should produce different hashes");

		assert!(!hash.is_empty(), "Hash should not be empty");
		assert_eq!(hash.len(), 64, "Blake3 hash should be 64 characters long (256 bits as hex)");
		assert!(
			hash.chars().all(|c| c.is_ascii_hexdigit()),
			"Hash should contain only hex characters"
		);

		let empty_token = "";
		let empty_hash = hash_auth_token(empty_token);
		assert!(!empty_hash.is_empty(), "Even empty token should produce a valid hash");
		assert_ne!(hash, empty_hash, "Empty token should produce different hash than non-empty");

		let test_token = "test";
		let test_hash = hash_auth_token(test_token);
		let expected_hash = blake3::hash(b"test").to_string();
		assert_eq!(test_hash, expected_hash, "Hash should match direct Blake3 computation");
	}

	#[sqlx::test(fixtures(
		"../../fixtures/tokens_base_fixture.sql",
		"../../fixtures/token_validation_specific.sql"
	))]
	async fn test_get_valid_token_with_valid_token(pool: Pool<Postgres>) {
		let db = Database { pool };
		let token_store = TokenStore::new(db);

		// Test user 1 who has a valid token
		let serial_number =
			SerialNumber::from(BigDecimal::from_str("12345678901234567890").unwrap());
		let result = token_store.get_token_userid(&serial_number).await.unwrap();

		assert!(result.is_some());
		assert_eq!(result.unwrap().token.as_str(), "valid_token_hash_1");
	}

	#[sqlx::test(fixtures(
		"../../fixtures/tokens_base_fixture.sql",
		"../../fixtures/token_validation_specific.sql"
	))]
	async fn test_get_valid_token_with_multiple_tokens_returns_latest(pool: Pool<Postgres>) {
		let db = Database { pool };
		let token_store = TokenStore::new(db);

		let serial_number =
			SerialNumber::from(BigDecimal::from_str("98765432109876543210").unwrap());
		let result = token_store.get_token_userid(&serial_number).await.unwrap();

		assert!(result.is_some());
		assert_eq!(result.unwrap().token.as_str(), "valid_token_hash_2");
	}

	#[sqlx::test(fixtures(
		"../../fixtures/tokens_base_fixture.sql",
		"../../fixtures/token_validation_specific.sql"
	))]
	async fn test_get_valid_token_with_no_cert_returns_none(pool: Pool<Postgres>) {
		let db = Database { pool };
		let token_store = TokenStore::new(db);

		// Test user 3 who has no certificate (so no valid tokens)
		let serial_number =
			SerialNumber::from(BigDecimal::from_str("11111111111111111111").unwrap());
		let result = token_store.get_token_userid(&serial_number).await.unwrap();

		assert!(result.is_none());
	}

	#[sqlx::test(fixtures(
		"../../fixtures/tokens_base_fixture.sql",
		"../../fixtures/token_validation_specific.sql"
	))]
	async fn test_get_valid_token_with_nonexistent_serial_returns_none(pool: Pool<Postgres>) {
		let db = Database { pool };
		let token_store = TokenStore::new(db);

		// Test with a serial number that doesn't exist
		let serial_number =
			SerialNumber::from(BigDecimal::from_str("99999999999999999999").unwrap());
		let result = token_store.get_token_userid(&serial_number).await.unwrap();

		assert!(result.is_none());
	}

	#[sqlx::test(fixtures(
		"../../fixtures/tokens_base_fixture.sql",
		"../../fixtures/token_validation_specific.sql"
	))]
	async fn test_get_valid_token_excludes_expired_tokens(pool: Pool<Postgres>) {
		// Insert a user with only expired tokens (using user 5 to avoid conflict with
		// base fixture)
		sqlx::query!(
			"INSERT INTO actors (uaid, type) VALUES
            ('00000000-0000-0000-0000-000000000005', 'local')"
		)
		.execute(&pool)
		.await
		.unwrap();

		sqlx::query!(
			"INSERT INTO local_actors (uaid, local_name, deactivated, joined, password_hash) VALUES
            ('00000000-0000-0000-0000-000000000005', 'test_user_5', false, NOW(), 'hash')"
		)
		.execute(&pool)
		.await
		.unwrap();

		sqlx::query!(
			"INSERT INTO public_keys (id, uaid, pubkey, algorithm_identifier) VALUES
            (7, '00000000-0000-0000-0000-000000000005', 'test_pubkey_7', 1)"
		)
		.execute(&pool)
		.await
		.unwrap();

		sqlx::query!(
            "INSERT INTO idcsr (
                id, serial_number, uaid, actor_public_key_id, actor_signature,
                session_id, valid_not_before, valid_not_after, extensions, pem_encoded
            ) VALUES
            (7, 22222222222222222222, '00000000-0000-0000-0000-000000000005', 7, 'test_signature_7',
             'test_session_7', NOW() - INTERVAL '1 day', NOW() + INTERVAL '1 day', 'test_extensions_7', 'test_csr_pem_7')"
        )
        .execute(&pool)
        .await
        .unwrap();

		sqlx::query!(
            "INSERT INTO idcert (
                idcsr_id, issuer_info_id, valid_not_before, valid_not_after,
                home_server_public_key_id, home_server_signature, pem_encoded
            ) VALUES
            (7, 1, NOW() - INTERVAL '1 day', NOW() + INTERVAL '1 day', 7, 'test_home_server_sig_7', 'test_cert_pem_7')"
        )
        .execute(&pool)
        .await
        .unwrap();

		// Create an additional certificate and ID-CSR for testing multiple expired
		// tokens
		sqlx::query!(
			"INSERT INTO public_keys (id, uaid, pubkey, algorithm_identifier) VALUES
            (9, '00000000-0000-0000-0000-000000000005', 'test_pubkey_9', 1)"
		)
		.execute(&pool)
		.await
		.unwrap();

		sqlx::query!(
            "INSERT INTO idcsr (
                id, serial_number, uaid, actor_public_key_id, actor_signature,
                session_id, valid_not_before, valid_not_after, extensions, pem_encoded
            ) VALUES
            (9, 22222222222222222223, '00000000-0000-0000-0000-000000000005', 9, 'test_signature_9',
             'test_session_9', NOW() - INTERVAL '1 day', NOW() + INTERVAL '1 day', 'test_extensions_9', 'test_csr_pem_9')"
        )
        .execute(&pool)
        .await
        .unwrap();

		sqlx::query!(
            "INSERT INTO idcert (
                idcsr_id, issuer_info_id, valid_not_before, valid_not_after,
                home_server_public_key_id, home_server_signature, pem_encoded
            ) VALUES
            (9, 1, NOW() - INTERVAL '1 day', NOW() + INTERVAL '1 day', 9, 'test_home_server_sig_9', 'test_cert_pem_9')"
        )
        .execute(&pool)
        .await
        .unwrap();

		// Insert only expired tokens
		sqlx::query!(
            "INSERT INTO user_tokens (token_hash, cert_id, uaid, valid_not_after) VALUES
            ('expired_token_hash_7_1', 7, '00000000-0000-0000-0000-000000000005', NOW() - INTERVAL '2 hours'),
            ('expired_token_hash_9_1', 9, '00000000-0000-0000-0000-000000000005', NOW() - INTERVAL '1 hour')"
        )
        .execute(&pool)
        .await
        .unwrap();

		let db = Database { pool };
		let token_store = TokenStore::new(db);
		let serial_number =
			SerialNumber::from(BigDecimal::from_str("22222222222222222222").unwrap());
		let result = token_store.get_token_userid(&serial_number).await.unwrap();

		assert!(result.is_none());
	}

	#[sqlx::test(fixtures(
		"../../fixtures/tokens_base_fixture.sql",
		"../../fixtures/token_validation_specific.sql"
	))]
	async fn test_get_valid_token_with_null_expiration(pool: Pool<Postgres>) {
		// Insert a user with a token that has NULL valid_not_after (using user 6 to
		// avoid conflict)
		sqlx::query!(
			"INSERT INTO actors (uaid, type) VALUES
            ('00000000-0000-0000-0000-000000000006', 'local')"
		)
		.execute(&pool)
		.await
		.unwrap();

		sqlx::query!(
			"INSERT INTO local_actors (uaid, local_name, deactivated, joined, password_hash) VALUES
            ('00000000-0000-0000-0000-000000000006', 'test_user_6', false, NOW(), 'hash')"
		)
		.execute(&pool)
		.await
		.unwrap();

		sqlx::query!(
			"INSERT INTO public_keys (id, uaid, pubkey, algorithm_identifier) VALUES
            (8, '00000000-0000-0000-0000-000000000006', 'test_pubkey_8', 1)"
		)
		.execute(&pool)
		.await
		.unwrap();

		sqlx::query!(
            "INSERT INTO idcsr (
                id, serial_number, uaid, actor_public_key_id, actor_signature,
                session_id, valid_not_before, valid_not_after, extensions, pem_encoded
            ) VALUES
            (8, 33333333333333333333, '00000000-0000-0000-0000-000000000006', 8, 'test_signature_8',
             'test_session_8', NOW() - INTERVAL '1 day', NOW() + INTERVAL '1 day', 'test_extensions_8', 'test_csr_pem_8')"
        )
        .execute(&pool)
        .await
        .unwrap();

		sqlx::query!(
            "INSERT INTO idcert (
                idcsr_id, issuer_info_id, valid_not_before, valid_not_after,
                home_server_public_key_id, home_server_signature, pem_encoded
            ) VALUES
            (8, 1, NOW() - INTERVAL '1 day', NOW() + INTERVAL '1 day', 8, 'test_home_server_sig_8', 'test_cert_pem_8')"
        )
        .execute(&pool)
        .await
        .unwrap();

		// Insert a token with NULL valid_not_after (should be treated as never
		// expiring)
		sqlx::query!(
			"INSERT INTO user_tokens (token_hash, cert_id, uaid, valid_not_after) VALUES
            ('never_expires_token_hash', 8, '00000000-0000-0000-0000-000000000006', NULL)"
		)
		.execute(&pool)
		.await
		.unwrap();

		let db = Database { pool };
		let token_store = TokenStore::new(db);
		let serial_number =
			SerialNumber::from(BigDecimal::from_str("33333333333333333333").unwrap());
		let result = token_store.get_token_userid(&serial_number).await.unwrap();

		assert!(result.is_some());
		assert_eq!(result.unwrap().token.as_str(), "never_expires_token_hash");
	}

	// Tests for get_token_serial_number method
	#[sqlx::test(fixtures(
		"../../fixtures/tokens_base_fixture.sql",
		"../../fixtures/token_serial_lookup_specific.sql"
	))]
	async fn test_get_token_serial_number_valid_token_returns_correct_serial(pool: Pool<Postgres>) {
		let db = Database { pool };
		let token_store = TokenStore::new(db);

		// Test with valid token hash for user 1
		let result = token_store.get_token_serial_number("token_hash_user_1_a").await.unwrap();

		assert!(result.is_some());
		assert_eq!(
			result.unwrap().as_bigdecimal(),
			&BigDecimal::from_str("12345678901234567890").unwrap()
		);
	}

	#[sqlx::test(fixtures(
		"../../fixtures/tokens_base_fixture.sql",
		"../../fixtures/token_serial_lookup_specific.sql"
	))]
	async fn test_get_token_serial_number_multiple_tokens_same_user(pool: Pool<Postgres>) {
		let db = Database { pool };
		let token_store = TokenStore::new(db);

		let result_a = token_store.get_token_serial_number("token_hash_user_1_a").await.unwrap();
		let result_b = token_store.get_token_serial_number("token_hash_user_1_b").await.unwrap();

		assert!(result_a.is_some());
		assert!(result_b.is_some());

		let serial_a = result_a.as_ref().unwrap();
		let serial_b = result_b.as_ref().unwrap();

		// Different tokens for the same user should have different serial numbers
		// since each token corresponds to a different certificate/ID-CSR
		assert_ne!(serial_a, serial_b);
		assert_eq!(
			serial_a.as_bigdecimal(),
			&BigDecimal::from_str("12345678901234567890").unwrap()
		);
		assert_eq!(
			serial_b.as_bigdecimal(),
			&BigDecimal::from_str("12345678901234567891").unwrap()
		);
	}

	#[sqlx::test(fixtures(
		"../../fixtures/tokens_base_fixture.sql",
		"../../fixtures/token_serial_lookup_specific.sql"
	))]
	async fn test_get_token_serial_number_different_users_different_serials(pool: Pool<Postgres>) {
		let db = Database { pool };
		let token_store = TokenStore::new(db);

		// Test with valid token hashes for different users
		let result_user_1 =
			token_store.get_token_serial_number("token_hash_user_1_a").await.unwrap();
		let result_user_2 =
			token_store.get_token_serial_number("token_hash_user_2_a").await.unwrap();
		let result_user_4 =
			token_store.get_token_serial_number("token_hash_user_4_a").await.unwrap();

		assert!(result_user_1.is_some());
		assert!(result_user_2.is_some());
		assert!(result_user_4.is_some());

		let serial_1 = result_user_1.as_ref().unwrap();
		let serial_2 = result_user_2.as_ref().unwrap();
		let serial_4 = result_user_4.as_ref().unwrap();

		// All should be different
		assert_ne!(serial_1, serial_2);
		assert_ne!(serial_1, serial_4);
		assert_ne!(serial_2, serial_4);

		// Check specific values
		assert_eq!(
			serial_1.as_bigdecimal(),
			&BigDecimal::from_str("12345678901234567890").unwrap()
		);
		assert_eq!(
			serial_2.as_bigdecimal(),
			&BigDecimal::from_str("98765432109876543210").unwrap()
		);
		assert_eq!(
			serial_4.as_bigdecimal(),
			&BigDecimal::from_str("55555555555555555555").unwrap()
		);
	}

	#[sqlx::test(fixtures(
		"../../fixtures/tokens_base_fixture.sql",
		"../../fixtures/token_serial_lookup_specific.sql"
	))]
	async fn test_get_token_serial_number_nonexistent_token_returns_none(pool: Pool<Postgres>) {
		let db = Database { pool };
		let token_store = TokenStore::new(db);

		// Test with token hash that doesn't exist
		let result = token_store.get_token_serial_number("nonexistent_token_hash").await.unwrap();

		assert!(result.is_none());
	}

	#[sqlx::test(fixtures(
		"../../fixtures/tokens_base_fixture.sql",
		"../../fixtures/token_serial_lookup_specific.sql"
	))]
	async fn test_get_token_serial_number_expired_token_still_returns_serial(pool: Pool<Postgres>) {
		let db = Database { pool };
		let token_store = TokenStore::new(db);

		let result =
			token_store.get_token_serial_number("expired_token_hash_user_4").await.unwrap();

		assert!(result.is_some());
		assert_eq!(
			result.unwrap().as_bigdecimal(),
			&BigDecimal::from_str("55555555555555555556").unwrap()
		);
	}

	#[sqlx::test(fixtures(
		"../../fixtures/tokens_base_fixture.sql",
		"../../fixtures/token_serial_lookup_specific.sql"
	))]
	async fn test_get_token_serial_number_empty_token_hash_returns_none(pool: Pool<Postgres>) {
		let db = Database { pool };
		let token_store = TokenStore::new(db);

		// Test with empty token hash
		let result = token_store.get_token_serial_number("").await.unwrap();

		assert!(result.is_none());
	}

	#[sqlx::test(fixtures(
		"../../fixtures/tokens_base_fixture.sql",
		"../../fixtures/token_serial_lookup_specific.sql"
	))]
	async fn test_get_token_serial_number_case_sensitive(pool: Pool<Postgres>) {
		let db = Database { pool };
		let token_store = TokenStore::new(db);

		// Test case sensitivity - should be case sensitive
		let result_lower =
			token_store.get_token_serial_number("token_hash_user_1_a").await.unwrap();
		let result_upper =
			token_store.get_token_serial_number("TOKEN_HASH_USER_1_A").await.unwrap();

		assert!(result_lower.is_some());
		assert!(result_upper.is_none()); // Should not match due to case sensitivity
	}
}<|MERGE_RESOLUTION|>--- conflicted
+++ resolved
@@ -31,21 +31,6 @@
 }
 
 impl TokenStore {
-<<<<<<< HEAD
-    /// For a given [SerialNumber], get the hash of the **latest**, active auth token from the database,
-    /// if exists. As implied, will return `None` if there is no token in the database where
-    /// `valid_not_after` is smaller than the current system timestamp.
-    pub async fn get_valid_token(
-        &self,
-        serial_number: &SerialNumber,
-    ) -> Result<Option<Zeroizing<String>>, SonataDbError> {
-        let record = query!(
-            r#"
-                WITH csr_id AS (
-                    -- Get the id from idcsr for the given numeric value
-                    SELECT id 
-                    FROM idcsr 
-=======
 	/// Create a new TokenStore with the given database connection.
 	pub fn new(database: Database) -> Self {
 		Self { p: database }
@@ -66,7 +51,6 @@
                     -- Get the id from idcsr for the given numeric value
                     SELECT id
                     FROM idcsr
->>>>>>> 6cf179fb
                     WHERE serial_number = $1
                 ),
                 valid_cert AS (
@@ -74,28 +58,16 @@
                     SELECT c.id
                     FROM csr_id c
                     WHERE EXISTS (
-<<<<<<< HEAD
-                        SELECT 1 
-                        FROM idcert ic 
-=======
                         SELECT 1
                         FROM idcert ic
->>>>>>> 6cf179fb
                         WHERE ic.idcsr_id = c.id
                     )
                 )
                 -- Query user_tokens and select the token with the largest valid_not_after
-<<<<<<< HEAD
-                SELECT ut.token_hash
-                FROM valid_cert vc
-                JOIN user_tokens ut ON ut.cert_id = vc.id
-                WHERE ut.valid_not_after >= NOW() -- only return non-expired tokens
-=======
                 SELECT ut.token_hash AS token, ut.uaid AS uaid
                 FROM valid_cert vc
                 JOIN user_tokens ut ON ut.cert_id = vc.id
                 WHERE (ut.valid_not_after >= NOW() OR ut.valid_not_after IS NULL) -- only return non-expired tokens
->>>>>>> 6cf179fb
                 ORDER BY ut.valid_not_after DESC NULLS LAST
                 LIMIT 1;
             "#,
@@ -103,20 +75,11 @@
         )
         .fetch_optional(&self.p.pool)
         .await?;
-<<<<<<< HEAD
-        match record {
-            Some(record) => Ok(Some(record.token_hash.into())),
-            None => Ok(None),
-        }
-    }
-}
-=======
 		match record {
 			Some(record) => Ok(Some(TokenActorIdPair { token: record.token, uaid: record.uaid })),
 			None => Ok(None),
 		}
 	}
->>>>>>> 6cf179fb
 
 	/// Given a `token_hash`, find out the `serial_number` of the `IdCert` of
 	/// the user, who this `token_hash` is for.
@@ -173,21 +136,10 @@
 
 impl zeroize::ZeroizeOnDrop for TokenStore {}
 
-<<<<<<< HEAD
-/// DOCUMENTME
-pub fn hash_auth_token(auth_token: &str) -> StdResult<String> {
-    let argon_hasher = Argon2::default();
-    let salt = SaltString::generate(&mut OsRng);
-    Ok(argon_hasher
-        .hash_password(auth_token.as_bytes(), &salt)
-        .map_err(|e| e.to_string())?
-        .to_string())
-=======
 /// Hashes an auth token using a deterministic hash function (currently:
 /// blake3), then returns the hash as a string.
 pub fn hash_auth_token(auth_token: &str) -> String {
 	blake3::hash(auth_token.as_bytes()).to_string()
->>>>>>> 6cf179fb
 }
 
 #[cfg(test)]
